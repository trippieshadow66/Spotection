<!DOCTYPE html>
<html lang="en">
<head>
  <meta charset="UTF-8">
  <meta name="viewport" content="width=device-width, initial-scale=1.0">
  <title>Spotection Project - Smart Parking Solutions</title>
  <style>
      html {
          scoll-behavior: smooth;
          scroll-padding-top: 80px;
      }
    body {
      margin: 0;
      padding: 0;
      font-family: Arial, sans-serif;
      background: #1a252f;
      color: white;
    }

    /* Navbar */
    .navbar {
      background: #2c3e50;
      padding: 1rem;
      position: fixed;
      width: 100%;
      top: 0;
      z-index: 10;
    }

    .nav-container {
      max-width: 1200px;
      margin: 0 auto;
      display: flex;
      justify-content: space-between;
      align-items: center;
    }

    .logo h2 {
      margin: 0;
      color: white;
    }

    .nav-menu {
      list-style: none;
      display: flex;
      gap: 2rem;
      margin: 0;
      padding: 0;
    }

    .nav-menu a {
      color: white;
      text-decoration: none;
    }

    /* Hero */
    .hero {
      padding: 150px 0 100px;
      text-align: center;
      background: linear-gradient(135deg, #1e2d3b, #2c3e50);
    }

    .cta-button {
      background: #f1c40f;
      color: #1a252f;
      border: none;
      padding: 0.8rem 1.5rem;
      font-size: 1rem;
      border-radius: 5px;
      cursor: pointer;
      margin-top: 1rem;
      transition: 0.3s;
    }

    .cta-button:hover {
      background: #d4ac0d;
    }

    /* Overlay section */
    .overlay-container {
      max-width: 1000px;
      margin: 2rem auto;
      background: rgba(255,255,255,0.1);
      padding: 20px;
      border-radius: 15px;
      backdrop-filter: blur(10px);
    }

    .overlay-wrapper {
      margin-bottom: 2rem;
    }

    .overlay-image {
      width: 100%;
      max-height: 400px;
      object-fit: contain;
      border: 2px solid #f1c40f;
      border-radius: 10px;
      background: #0f1820;
      margin-top: 1rem;
    }

    h2 {
      color: #f1c40f;
    }

    .overlay-stats {
      display: flex;
      justify-content: space-around;
      margin-top: 1rem;
      color: white;
      flex-wrap: wrap;
      gap: 1rem;
    }

    .live-stat {
      text-align: center;
    }

    .stat-number {
      display: block;
      font-size: 2rem;
      font-weight: bold;
    }

    .stat-label {
      font-size: 0.9rem;
      opacity: 0.8;
    }

    .last-updated-small {
      text-align: center;
      margin-top: 1rem;
      color: #f1c40f;
      font-size: 0.9rem;
      font-style: italic;
    }

    /* Mission Section */
    .mission {
      background: #243447;
      padding: 80px 20px;
      text-align: center;
    }

    .mission h2 {
      color: #f1c40f;
      font-size: 2rem;
      margin-bottom: 1rem;
    }

    .mission p {
      font-size: 1.1rem;
      max-width: 700px;
      margin: 0 auto;
    }

    /* Technology Section */
    .about {
      background: #1e2d3b;
      padding: 80px 20px;
    }

    .about-content {
      display: flex;
      flex-wrap: wrap;
      align-items: center;
      justify-content: center;
      gap: 2rem;
      max-width: 1100px;
      margin: 0 auto;
    }

    .about-text {
      flex: 1;
      min-width: 300px;
    }

    .about-text h2 {
      color: #f1c40f;
    }

    .about-image {
      flex: 1;
      min-width: 300px;
      text-align: center;
    }

    .campus-image {
      width: 100%;
      max-width: 500px;
      border-radius: 10px;
      border: 2px solid #f1c40f;
    }

    /* Footer */
    .footer {
      background: #0f1820;
      padding: 20px;
      text-align: center;
      color: #f1c40f;
      font-size: 0.9rem;
    }

    @media (max-width: 768px) {
      .overlay-image {
        max-height: 300px;
      }

      .about-content {
        flex-direction: column;
      }
    }
  </style>
</head>
<body>
  <!-- Navigation -->
  <nav class="navbar">
    <div class="nav-container">
      <div class="logo">
        <h2>Spotection Project</h2>
      </div>
      <ul class="nav-menu">
        <li><a href="#mission">Mission</a></li>
        <li><a href="#about">Technology</a></li>
      </ul>
    </div>
  </nav>

<<<<<<< HEAD
  <!-- Hero Banner with Feeds and Map -->
=======
  <!-- Hero Banner with Live Feed -->
>>>>>>> 7bb385df
  <section class="hero">
    <div class="hero-content">
      <h1>Live Parking Detection Dashboard</h1>
      <p>AI-powered detection delivering real-time stall availability and map visualization</p>

      <div class="overlay-container">

        <!-- 1️⃣ Raw Live Feed -->
        <div class="overlay-wrapper">
          <h2>Live Camera Feed</h2>
          <img id="live-raw" src="/raw-feed" alt="Raw Camera Feed" class="overlay-image">
        </div>

        <!-- 2️⃣ AI Overlay View -->
        <div class="overlay-wrapper">
<<<<<<< HEAD
          <h2>AI Detection Overlay</h2>
          <img id="live-overlay" src="/live-feed" alt="Overlay View" class="overlay-image">
=======
          <h2>Camera Detection View</h2>
          <img id="live-overlay" src="/live-feed" alt="Live Camera Feed" class="overlay-image">
>>>>>>> 7bb385df
        </div>

        <!-- 3️⃣ Top-Down Schematic Map -->
        <div class="overlay-wrapper">
          <h2>Top-Down Parking Map (True Lot Layout)</h2>
          <img id="live-map" src="/map-image" alt="Top-Down Map" class="overlay-image">
        </div>

        <!-- Stats -->
        <div class="overlay-stats">
          <div class="live-stat">
            <span class="stat-number" id="hero-available">--</span>
            <span class="stat-label">Available Spots</span>
          </div>
          <div class="live-stat">
            <span class="stat-number" id="hero-total">--</span>
            <span class="stat-label">Total Spots</span>
          </div>
          <div class="live-stat">
            <span class="stat-number" id="hero-occupancy">--%</span>
            <span class="stat-label">Occupancy</span>
          </div>
        </div>

        <div class="last-updated-small">
          Last updated: <span id="hero-update-time">--:--:--</span>
        </div>
      </div>
    </div>
  </section>

  <!-- Mission Section -->
  <section id="mission" class="mission">
    <div class="container">
      <div class="mission-content">
        <h2>Our Parking Mission</h2>
        <p>Our goal is to make parking more convenient and easier for students.</p>
      </div>
    </div>
  </section>

  <!-- Technology Section -->
  <section id="about" class="about">
    <div class="container">
      <div class="about-content">
        <div class="about-text">
          <h2>How It Works</h2>
          <p>Using advanced computer vision and real-time data analytics, Spotection Project identifies available parking spaces and guides drivers directly to them.</p>
        </div>
        <div class="about-image">
          <img src="D:/Random/Capstone Stuff/Spotection/Images/cars-in-parking-lot.jpg" alt="Campus Parking" class="campus-image">
        </div>
      </div>
    </div>
  </section>

  <!-- Footer -->
  <footer class="footer">
    <p>Spotection Project — Making Parking Easier</p>
  </footer>

  <!-- Script -->
  <script>
    console.log("Spotection dashboard running...");

    function updateParkingData() {
      fetch('/api/parking-data')
        .then(response => response.json())
        .then(data => {
          console.log("Data received:", data);

          // Update stats
          document.getElementById('hero-available').textContent = data.available;
          document.getElementById('hero-total').textContent = data.total;
          document.getElementById('hero-occupancy').textContent =
            Math.round(100 - data.percentage) + '%';
          document.getElementById('hero-update-time').textContent = data.last_updated;

          // Color logic
          const availableElement = document.getElementById('hero-available');
          if (data.percentage > 80) {
            availableElement.style.color = '#e74c3c';
          } else if (data.percentage > 50) {
            availableElement.style.color = '#f39c12';
          } else {
            availableElement.style.color = '#27ae60';
          }

<<<<<<< HEAD
          // Refresh map with cache-buster to get latest schematic
=======
          // Refresh map
>>>>>>> 7bb385df
          const now = new Date().getTime();
          document.getElementById('live-map').src = '/map-image?t=' + now;
        })
        .catch(error => console.log('Error:', error));
    }

    setInterval(updateParkingData, 3000);
    updateParkingData();
  </script>
</body>
</html><|MERGE_RESOLUTION|>--- conflicted
+++ resolved
@@ -227,11 +227,7 @@
     </div>
   </nav>
 
-<<<<<<< HEAD
-  <!-- Hero Banner with Feeds and Map -->
-=======
-  <!-- Hero Banner with Live Feed -->
->>>>>>> 7bb385df
+  <!-- Hero Banner with Live Feed and Map -->
   <section class="hero">
     <div class="hero-content">
       <h1>Live Parking Detection Dashboard</h1>
@@ -247,13 +243,9 @@
 
         <!-- 2️⃣ AI Overlay View -->
         <div class="overlay-wrapper">
-<<<<<<< HEAD
-          <h2>AI Detection Overlay</h2>
-          <img id="live-overlay" src="/live-feed" alt="Overlay View" class="overlay-image">
-=======
           <h2>Camera Detection View</h2>
+          <!-- ✅ Changed to live feed instead of overlay image -->
           <img id="live-overlay" src="/live-feed" alt="Live Camera Feed" class="overlay-image">
->>>>>>> 7bb385df
         </div>
 
         <!-- 3️⃣ Top-Down Schematic Map -->
@@ -342,11 +334,7 @@
             availableElement.style.color = '#27ae60';
           }
 
-<<<<<<< HEAD
-          // Refresh map with cache-buster to get latest schematic
-=======
-          // Refresh map
->>>>>>> 7bb385df
+          // ✅ Only refresh the map now (live feed streams continuously)
           const now = new Date().getTime();
           document.getElementById('live-map').src = '/map-image?t=' + now;
         })
